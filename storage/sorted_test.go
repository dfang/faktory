package storage

import (
	"fmt"
	"os"
	"strings"
	"testing"
	"time"

	"github.com/contribsys/faktory/util"
	"github.com/stretchr/testify/assert"
)

func TestBasicSortedSet(t *testing.T) {
	t.Parallel()

	defer os.RemoveAll("/tmp/sorted.db")
	db, err := Open("badger", "/tmp/sorted.db")
	assert.NoError(t, err)
	defer db.Close()

	jid, j1 := fakeJob()
	past := time.Now()

	r := db.Retries()
<<<<<<< HEAD
	assert.Equal(t, "Retries", r.Name())
=======
	assert.Equal(t, "retries", r.Name())
>>>>>>> b0f81426
	assert.EqualValues(t, 0, r.Size())
	err = r.AddElement(util.Thens(past), fmt.Sprintf("0%s", jid), j1)
	assert.NoError(t, err)
	assert.EqualValues(t, 1, r.Size())

	jid, j2 := fakeJob()
	err = r.AddElement(util.Thens(past), fmt.Sprintf("1%s", jid), j2)
	assert.NoError(t, err)
	assert.EqualValues(t, 2, r.Size())

	current := time.Now()
	jid, j3 := fakeJob()
	err = r.AddElement(util.Thens(current.Add(10*time.Second)), jid, j3)
	assert.NoError(t, err)
	assert.EqualValues(t, 3, r.Size())

	results, err := r.RemoveBefore(util.Thens(current.Add(1 * time.Second)))
	assert.NoError(t, err)
	assert.EqualValues(t, 1, r.Size())
<<<<<<< HEAD
	assert.EqualValues(t, 2, len(results))
=======
	assert.Equal(t, 2, len(results))
>>>>>>> b0f81426
	values := [][]byte{j1, j2}
	assert.Equal(t, values, results)

	var key []byte
	r.Each(func(idx int, k, v []byte) error {
		cp := make([]byte, len(k))
		copy(cp, k)
		key = cp
		return nil
	})

	assert.NotNil(t, key)
	err = r.Remove(key)
	assert.NoError(t, err)
	assert.EqualValues(t, 0, r.Size())
<<<<<<< HEAD

	count := 100
=======
}

func TestRocksSortedSet(b *testing.T) {
	b.Parallel()
	defer os.RemoveAll("/tmp/rocks.db")

	db, err := Open("rocksdb", "/tmp/rocks.db")
	assert.NoError(b, err)
	defer db.Close()

	count := 1000
>>>>>>> b0f81426
	retries := db.Retries()
	start := time.Now()
	for i := 0; i < count; i++ {
		jid, job := fakeJob()
		ts := util.Thens(start.Add(time.Duration(10*i) * time.Second))
		err = retries.AddElement(ts, jid, job)
		assert.NoError(t, err)
	}

	pageSize := 12
	given := 0
	err = retries.Page(10, 12, func(idx int, key []byte, elm []byte) error {
		given++
		return nil
	})
	assert.NoError(t, err)
	assert.Equal(t, pageSize, given)

	amt := 0
	akey := []byte{}
	err = retries.Each(func(idx int, key []byte, elm []byte) error {
		akey = make([]byte, len(key))
		copy(akey, key)

<<<<<<< HEAD
		assert.True(t, len(key) > 40, key)
		assert.NotNil(t, elm)
		amt++
		return nil
	})
	assert.NoError(t, err)
	assert.Equal(t, count, amt)

	strs := strings.Split(string(akey), "|")
	assert.EqualValues(t, 0, db.Working().Size())
	err = retries.MoveTo(db.Working(), strs[0], strs[1], func(payload []byte) (string, []byte, error) {
		return util.Nows(), payload, nil
	})
	assert.NoError(t, err)
	assert.EqualValues(t, 1, db.Working().Size())
	assert.EqualValues(t, count-1, retries.Size())
=======
		assert.True(b, len(key) > 40, key)
		assert.NotNil(b, elm)
		amt += 1
		return nil
	})
	assert.NoError(b, err)
	assert.EqualValues(b, count, amt)

	strs := strings.Split(string(akey), "|")
	assert.EqualValues(b, 0, db.Working().Size())
	err = retries.MoveTo(db.Working(), strs[0], strs[1], func(payload []byte) (string, []byte, error) {
		return util.Nows(), payload, nil
	})
	assert.NoError(b, err)
	assert.EqualValues(b, 1, db.Working().Size())
	assert.EqualValues(b, count-1, retries.Size())
>>>>>>> b0f81426
	count -= 1

	err = retries.MoveTo(db.Working(), "1231", strs[1], func(payload []byte) (string, []byte, error) {
		return util.Nows(), payload, nil
	})
	assert.Error(t, err)

	remd := 0
	start = time.Now()
	for i := 0; i < count; i++ {
		ts := util.Thens(start.Add(time.Duration(5*i) * time.Second))
		elms, err := retries.RemoveBefore(ts)
<<<<<<< HEAD
		assert.NoError(t, err)
		remd += len(elms)
		assert.EqualValues(t, count-remd, retries.Size())
		assert.True(t, len(elms) == 0 || len(elms) == 1 || len(elms) == 2)
	}
	assert.EqualValues(t, 49, retries.Size())
	retries.Clear()
	assert.EqualValues(t, 0, retries.Size())
=======
		assert.NoError(b, err)
		remd += len(elms)
		assert.EqualValues(b, count-remd, retries.Size())
		assert.True(b, len(elms) == 0 || len(elms) == 1 || len(elms) == 2)
	}
	assert.EqualValues(b, 499, retries.Size())
	retries.Clear()
	assert.EqualValues(b, 0, retries.Size())
>>>>>>> b0f81426
}

func fakeJob() (string, []byte) {
	return fakeJobWithPriority(5)
}

func fakeJobWithPriority(priority uint64) (string, []byte) {
	jid := util.RandomJid()
	nows := util.Nows()
	return jid, []byte(fmt.Sprintf(`{"jid":"%s","created_at":"%s","priority":%d,"queue":"default","args":[1,2,3],"class":"SomeWorker"}`, jid, nows, priority))
}

func TestBadgerSortedSet(t *testing.T) {
	t.Parallel()
	defer os.RemoveAll("/tmp/badger.sorted")

	db, err := Open("badger", "/tmp/badger.sorted")
	assert.NoError(t, err)
	defer db.Close()

	count := 1000
	retries := db.Retries()
	assert.Equal(t, retries.Name(), "Retries")
	assert.EqualValues(t, 0, retries.Size())
	cnt, err := retries.Clear()
	assert.NoError(t, err)
	assert.EqualValues(t, 0, cnt)

	start := time.Now()
	for i := 0; i < count; i++ {
		jid, job := fakeJob()
		ts := util.Thens(start.Add(time.Duration(10*i) * time.Second))
		err = retries.AddElement(ts, jid, job)
		assert.NoError(t, err)
	}

	assert.EqualValues(t, 1000, retries.Size())

	seen := 0
	retries.Each(func(idx int, k, v []byte) error {
		assert.Equal(t, seen, idx)
		seen++
		return nil
	})
	assert.Equal(t, 1000, seen)

	cnt, err = retries.Clear()
	assert.NoError(t, err)
	assert.EqualValues(t, 1000, cnt)
	assert.EqualValues(t, 0, retries.Size())

	br := retries.(*bSortedSet)
	assert.EqualValues(t, 0, br.EachCount())

	jid, job := fakeJob()
	ts := util.Thens(time.Now())
	err = retries.AddElement(ts, jid, job)
	assert.NoError(t, err)
	assert.EqualValues(t, 1, retries.Size())

	err = retries.RemoveElement(ts, jid)
	assert.NoError(t, err)
	assert.EqualValues(t, 0, retries.Size())

	err = db.(*bStore).bdb.PurgeOlderVersions()
	assert.NoError(t, err)

	err = br.init()
	assert.NoError(t, err)
	assert.EqualValues(t, 0, retries.Size())
	assert.EqualValues(t, 0, br.EachCount())

	cont := 1000
	start = time.Now()
	for i := 0; i < cont; i++ {
		jid, job := fakeJob()
		ts := util.Thens(start.Add(time.Duration(10*i) * time.Second))
		err = retries.AddElement(ts, jid, job)
		assert.NoError(t, err)
	}
	assert.EqualValues(t, 1000, retries.Size())

	remd := 0
	for i := 0; i < cont; i++ {
		ts := util.Thens(start.Add(time.Duration(5*i) * time.Second))
		elms, err := retries.RemoveBefore(ts)
		assert.NoError(t, err)
		remd += len(elms)
		assert.EqualValues(t, cont-remd, retries.Size())
		assert.True(t, len(elms) == 0 || len(elms) == 1 || len(elms) == 2)
	}
	assert.EqualValues(t, 500, retries.Size())
	cnt, err = retries.Clear()
	assert.NoError(t, err)
	assert.EqualValues(t, 500, cnt)
	assert.EqualValues(t, 0, retries.Size())

}<|MERGE_RESOLUTION|>--- conflicted
+++ resolved
@@ -23,11 +23,7 @@
 	past := time.Now()
 
 	r := db.Retries()
-<<<<<<< HEAD
 	assert.Equal(t, "Retries", r.Name())
-=======
-	assert.Equal(t, "retries", r.Name())
->>>>>>> b0f81426
 	assert.EqualValues(t, 0, r.Size())
 	err = r.AddElement(util.Thens(past), fmt.Sprintf("0%s", jid), j1)
 	assert.NoError(t, err)
@@ -47,11 +43,7 @@
 	results, err := r.RemoveBefore(util.Thens(current.Add(1 * time.Second)))
 	assert.NoError(t, err)
 	assert.EqualValues(t, 1, r.Size())
-<<<<<<< HEAD
 	assert.EqualValues(t, 2, len(results))
-=======
-	assert.Equal(t, 2, len(results))
->>>>>>> b0f81426
 	values := [][]byte{j1, j2}
 	assert.Equal(t, values, results)
 
@@ -67,22 +59,17 @@
 	err = r.Remove(key)
 	assert.NoError(t, err)
 	assert.EqualValues(t, 0, r.Size())
-<<<<<<< HEAD
-
-	count := 100
-=======
-}
-
-func TestRocksSortedSet(b *testing.T) {
-	b.Parallel()
+}
+
+func TestRocksSortedSet(t *testing.T) {
+	t.Parallel()
 	defer os.RemoveAll("/tmp/rocks.db")
 
-	db, err := Open("rocksdb", "/tmp/rocks.db")
-	assert.NoError(b, err)
+	db, err := Open("badger", "/tmp/rocks.db")
+	assert.NoError(t, err)
 	defer db.Close()
 
 	count := 1000
->>>>>>> b0f81426
 	retries := db.Retries()
 	start := time.Now()
 	for i := 0; i < count; i++ {
@@ -107,14 +94,13 @@
 		akey = make([]byte, len(key))
 		copy(akey, key)
 
-<<<<<<< HEAD
 		assert.True(t, len(key) > 40, key)
 		assert.NotNil(t, elm)
-		amt++
-		return nil
-	})
-	assert.NoError(t, err)
-	assert.Equal(t, count, amt)
+		amt += 1
+		return nil
+	})
+	assert.NoError(t, err)
+	assert.EqualValues(t, count, amt)
 
 	strs := strings.Split(string(akey), "|")
 	assert.EqualValues(t, 0, db.Working().Size())
@@ -124,24 +110,6 @@
 	assert.NoError(t, err)
 	assert.EqualValues(t, 1, db.Working().Size())
 	assert.EqualValues(t, count-1, retries.Size())
-=======
-		assert.True(b, len(key) > 40, key)
-		assert.NotNil(b, elm)
-		amt += 1
-		return nil
-	})
-	assert.NoError(b, err)
-	assert.EqualValues(b, count, amt)
-
-	strs := strings.Split(string(akey), "|")
-	assert.EqualValues(b, 0, db.Working().Size())
-	err = retries.MoveTo(db.Working(), strs[0], strs[1], func(payload []byte) (string, []byte, error) {
-		return util.Nows(), payload, nil
-	})
-	assert.NoError(b, err)
-	assert.EqualValues(b, 1, db.Working().Size())
-	assert.EqualValues(b, count-1, retries.Size())
->>>>>>> b0f81426
 	count -= 1
 
 	err = retries.MoveTo(db.Working(), "1231", strs[1], func(payload []byte) (string, []byte, error) {
@@ -154,25 +122,14 @@
 	for i := 0; i < count; i++ {
 		ts := util.Thens(start.Add(time.Duration(5*i) * time.Second))
 		elms, err := retries.RemoveBefore(ts)
-<<<<<<< HEAD
 		assert.NoError(t, err)
 		remd += len(elms)
 		assert.EqualValues(t, count-remd, retries.Size())
 		assert.True(t, len(elms) == 0 || len(elms) == 1 || len(elms) == 2)
 	}
-	assert.EqualValues(t, 49, retries.Size())
+	assert.EqualValues(t, 499, retries.Size())
 	retries.Clear()
 	assert.EqualValues(t, 0, retries.Size())
-=======
-		assert.NoError(b, err)
-		remd += len(elms)
-		assert.EqualValues(b, count-remd, retries.Size())
-		assert.True(b, len(elms) == 0 || len(elms) == 1 || len(elms) == 2)
-	}
-	assert.EqualValues(b, 499, retries.Size())
-	retries.Clear()
-	assert.EqualValues(b, 0, retries.Size())
->>>>>>> b0f81426
 }
 
 func fakeJob() (string, []byte) {
@@ -237,8 +194,8 @@
 	assert.NoError(t, err)
 	assert.EqualValues(t, 0, retries.Size())
 
-	err = db.(*bStore).bdb.PurgeOlderVersions()
-	assert.NoError(t, err)
+	//err = db.(*bStore).bdb.PurgeOlderVersions()
+	//assert.NoError(t, err)
 
 	err = br.init()
 	assert.NoError(t, err)
