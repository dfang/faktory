--- conflicted
+++ resolved
@@ -74,11 +74,7 @@
 }
 
 func repl(path string, store storage.Store) {
-<<<<<<< HEAD
-	fmt.Printf("Using %s at %s\n", store.Label(), path)
-=======
-	fmt.Printf("Faktory %s, using RocksDB %s at %s\n", client.Version, gorocksdb.RocksDBVersion(), path)
->>>>>>> 5e72b824
+	fmt.Printf("Faktory %s, using %s at %s\n", client.Version, store.Label(), path)
 
 	var completer = readline.NewPrefixCompleter(
 		readline.PcItem("version"),
